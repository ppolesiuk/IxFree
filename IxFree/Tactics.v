--- conflicted
+++ resolved
@@ -516,12 +516,8 @@
 (** ** Elimination rules *)
 
 (** The [iapply] tactic is similar to standard the [eapply] tactic. *)
-<<<<<<< HEAD
-Tactic Notation "iapply" uconstr(H) := iapply_in_goal H.
-=======
 Tactic Notation "iapply" uconstr(H) :=
   prepare_elim H iapply_in_goal.
->>>>>>> 30425343
 
 (** The [idestruct] tactic is similar to standard the [edestruct] tactic.
   However, due to limitation of Ltac, all intro-patterns are given as separate
